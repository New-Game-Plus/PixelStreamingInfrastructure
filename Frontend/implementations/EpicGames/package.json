--- conflicted
+++ resolved
@@ -9,15 +9,8 @@
     "watch": "npx webpack --watch",
     "serve": "webpack serve --config webpack.dev.js",
     "serve-prod": "webpack serve --config webpack.prod.js",
-<<<<<<< HEAD
     "build-all": "cd ../../library && npm run build && cd ../implementations/EpicGames && npm link ../../library && npm run build",
     "build-all-dev": "cd ../../library && npm run build-dev && cd ../implementations/EpicGames && npm link ../../library && npm run build-dev"
-=======
-    "install": "cd ../../library && npm run build-webpack && cd ../implementations/EpicGames && npm link ../../library",
-    "install-dev": "cd ../../library && npm run build-webpack-dev && cd ../implementations/EpicGames && npm link ../../library",
-    "build-all": "npm run install && npm run build",
-    "build-all-dev": "npm run install-dev && npm run build-dev"
->>>>>>> 864c0f4d
   },
   "devDependencies": {
     "webpack-cli": "^5.0.1",
