// Copyright Epic Games, Inc. All Rights Reserved.

import {
    PixelStreaming,
    Flags,
    Logger,
    AggregatedStats,
    LatencyTestResults,
    InitialSettings,
    MessageStreamerList
} from '@epicgames-ps/lib-pixelstreamingfrontend-ue5.3';
import { OverlayBase } from '../Overlay/BaseOverlay';
import { ActionOverlay } from '../Overlay/ActionOverlay';
import { TextOverlay } from '../Overlay/TextOverlay';
import { ConnectOverlay } from '../Overlay/ConnectOverlay';
import { DisconnectOverlay } from '../Overlay/DisconnectOverlay';
import { PlayOverlay } from '../Overlay/PlayOverlay';
import { InfoOverlay } from '../Overlay/InfoOverlay';
import { ErrorOverlay } from '../Overlay/ErrorOverlay';
import { AFKOverlay } from '../Overlay/AFKOverlay';
import { Controls, ControlsUIConfiguration } from '../UI/Controls';
import { LabelledButton } from '../UI/LabelledButton';
import { SettingsPanel } from '../UI/SettingsPanel';
import { StatsPanel } from '../UI/StatsPanel';
import { VideoQpIndicator } from '../UI/VideoQpIndicator';
import { ConfigUI, LightMode } from '../Config/ConfigUI';
import { 
    UIElementCreationMode, 
    PanelConfiguration, 
    isPanelEnabled,
    UIElementConfig
} from '../UI/UIConfigurationTypes'
import { FullScreenIconBase, FullScreenIconExternal } from '../UI/FullscreenIcon';


/** 
 * Configuration of the internal video QP indicator element.
 * By default, one will be made, but if needed this can be disabled.
 * 
 * Note: For custom UI elements to react to the QP being changed, use a PixelStreaming 
 * object's addEventListener('videoEncoderAvgQP', ...) or removeEventListener(...).
 */
export type VideoQPIndicatorConfig = {
    disableIndicator?: boolean
}

/**
 * UI Options can be provided when creating an Application, to configure it's internal
 * and external behaviour, enable/disable features, and connect to external UI.
 */
export interface UIOptions {
    stream: PixelStreaming;
    onColorModeChanged?: (isLightMode: boolean) => void;
    /** By default, a settings panel and associate visibility toggle button will be made.
      * If needed, this behaviour can be configured. */
    settingsPanelConfig?: PanelConfiguration;
    /** By default, a stats panel and associate visibility toggle button will be made.
      * If needed, this behaviour can be configured. */
    statsPanelConfig?: PanelConfiguration;
    /** If needed, the full screen button can be external or disabled. */
    fullScreenControlsConfig? : UIElementConfig,
    /** If needed, XR button can be external or disabled. */
    xrControlsConfig? : UIElementConfig,
    /** Configuration of the video QP indicator. */
    videoQpIndicatorConfig? : VideoQPIndicatorConfig
}

/**
 * An Application is a combination of UI elements to display and manage a WebRTC Pixel Streaming
 * connection. It includes features for controlling a stream with mouse and keyboard, 
 * managing connection endpoints, as well as displaying stats and other information about it.
 */
export class Application {
    stream: PixelStreaming;

    _rootElement: HTMLElement;
    _uiFeatureElement: HTMLElement;

    // set the overlay placeholders
    currentOverlay: OverlayBase | null;
    disconnectOverlay: ActionOverlay;
    connectOverlay: ActionOverlay;
    playOverlay: ActionOverlay;
    infoOverlay: TextOverlay;
    errorOverlay: TextOverlay;
    afkOverlay: AFKOverlay;

    controls: Controls;

    settingsPanel: SettingsPanel;
    statsPanel: StatsPanel;
    videoQpIndicator: VideoQpIndicator;

    configUI: ConfigUI;

    onColorModeChanged: UIOptions["onColorModeChanged"];

    protected _options : UIOptions;

    /**
     * @param options - Initialization options
     */
    constructor(options: UIOptions) {
        this._options = options;
        
        this.stream = options.stream;
        this.onColorModeChanged = options.onColorModeChanged;
        this.configUI = new ConfigUI(this.stream.config);

        this.createOverlays();

        if (isPanelEnabled(options.statsPanelConfig)) {
            // Add stats panel
            this.statsPanel = new StatsPanel();
            this.uiFeaturesElement.appendChild(this.statsPanel.rootElement);
        }
        
        if (isPanelEnabled(options.settingsPanelConfig)) {
            // Add settings panel
            this.settingsPanel = new SettingsPanel();
            this.uiFeaturesElement.appendChild(this.settingsPanel.rootElement);
            this.configureSettings();
        }
        
        if (!options.videoQpIndicatorConfig || !options.videoQpIndicatorConfig.disableIndicator) {
            // Add the video stream QP indicator
            this.videoQpIndicator = new VideoQpIndicator();
            this.uiFeaturesElement.appendChild(this.videoQpIndicator.rootElement);
        }

        this.createButtons();

        this.registerCallbacks();

        this.showConnectOrAutoConnectOverlays();

        this.setColorMode(this.configUI.isCustomFlagEnabled(LightMode));
    }

    public createOverlays(): void {
        // build all of the overlays
        this.disconnectOverlay = new DisconnectOverlay(
            this.stream.videoElementParent
        );
        this.connectOverlay = new ConnectOverlay(
            this.stream.videoElementParent
        );
        this.playOverlay = new PlayOverlay(
            this.stream.videoElementParent
        );
        this.infoOverlay = new InfoOverlay(
            this.stream.videoElementParent
        );
        this.errorOverlay = new ErrorOverlay(
            this.stream.videoElementParent
        );
        this.afkOverlay = new AFKOverlay(
            this.stream.videoElementParent
        );

        this.disconnectOverlay.onAction(() => this.stream.reconnect());

        // Build the webRtc connect overlay Event Listener and show the connect overlay
        this.connectOverlay.onAction(() => this.stream.connect());

        // set up the play overlays action
        this.playOverlay.onAction(() => this.stream.play());
    }

    /**
     * Set up button click functions and button functionality
     */
    public createButtons() {
        const controlsUIConfig : ControlsUIConfiguration = {
            statsButtonType : !!this._options.statsPanelConfig
                ? this._options.statsPanelConfig.visibilityButtonConfig
                : undefined,
            settingsButtonType: !!this._options.settingsPanelConfig
                ? this._options.settingsPanelConfig.visibilityButtonConfig
                : undefined,
            fullscreenButtonType: this._options.fullScreenControlsConfig,
            xrIconType: this._options.xrControlsConfig
        }
        // Setup controls
        const controls = new Controls(controlsUIConfig);
        this.uiFeaturesElement.appendChild(controls.rootElement);

        // When we fullscreen we want this element to be the root
        const fullScreenButton : FullScreenIconBase | undefined = 
            // Depending on if we're creating an internal button, or using an external one
            (!!this._options.fullScreenControlsConfig 
                && this._options.fullScreenControlsConfig.creationMode === UIElementCreationMode.UseCustomElement)
            // Either create a fullscreen class based on the external button
            ? new FullScreenIconExternal(this._options.fullScreenControlsConfig.customElement)
            // Or use the one created by the Controls initializer earlier
            : controls.fullscreenIcon;
        if (fullScreenButton) {
<<<<<<< HEAD
            fullScreenButton.fullscreenElement = /iPad|iPhone|iPod/.test(navigator.userAgent) ? this.stream.videoElementParent.getElementsByTagName("video")[0] : this.rootElement;
=======
            fullScreenButton.fullscreenElement = /iPhone|iPod/.test(navigator.userAgent) ? this.stream.videoElementParent.getElementsByTagName("video")[0] : this.rootElement;
>>>>>>> e6093213
        }

        // Add settings button to controls
        const settingsButton : HTMLElement | undefined = 
            !!controls.settingsIcon ? controls.settingsIcon.rootElement : 
            this._options.settingsPanelConfig.visibilityButtonConfig.customElement;
        if (!!settingsButton) settingsButton.onclick = () =>
            this.settingsClicked();
        if (!!this.settingsPanel) this.settingsPanel.settingsCloseButton.onclick = () =>
            this.settingsClicked();

        // Add WebXR button to controls
        const xrButton : HTMLElement | undefined = 
            !!controls.xrIcon ? controls.xrIcon.rootElement : 
            this._options.xrControlsConfig.creationMode === UIElementCreationMode.UseCustomElement ?
            this._options.xrControlsConfig.customElement : undefined;
        if (!!xrButton) xrButton.onclick = () =>
            this.stream.toggleXR();

        // setup the stats/info button
        const statsButton : HTMLElement | undefined = 
            !!controls.statsIcon ? controls.statsIcon.rootElement : 
            this._options.statsPanelConfig.visibilityButtonConfig.customElement;
        if (!!statsButton) statsButton.onclick = () => this.statsClicked()

        if (!!this.statsPanel) {
            this.statsPanel.statsCloseButton.onclick = () => this.statsClicked();
        }

        // Add command buttons (if we have somewhere to add them to)
        if (!!this.settingsPanel) {
            // Add button for toggle fps
            const showFPSButton = new LabelledButton('Show FPS', 'Toggle');
            showFPSButton.addOnClickListener(() => {
                this.stream.requestShowFps();
            });

            // Add button for restart stream
            const restartStreamButton = new LabelledButton(
                'Restart Stream',
                'Restart'
            );
            restartStreamButton.addOnClickListener(() => {
                this.stream.reconnect();
            });

            // Add button for request keyframe
            const requestKeyframeButton = new LabelledButton(
                'Request keyframe',
                'Request'
            );
            requestKeyframeButton.addOnClickListener(() => {
                this.stream.requestIframe();
            });

            const commandsSectionElem = this.configUI.buildSectionWithHeading(
                this.settingsPanel.settingsContentElement,
                'Commands'
            );
            commandsSectionElem.appendChild(showFPSButton.rootElement);
            commandsSectionElem.appendChild(requestKeyframeButton.rootElement);
            commandsSectionElem.appendChild(restartStreamButton.rootElement);
        }
    }

    /**
     * Configure the settings with on change listeners and any additional per experience settings.
     */
    configureSettings(): void {
        // This builds all the settings sections and flags under this `settingsContent` element.
        this.configUI.populateSettingsElement(
            this.settingsPanel.settingsContentElement
        );

        this.configUI.addCustomFlagOnSettingChangedListener(
            LightMode,
            (isLightMode: boolean) => {
                this.configUI.setCustomFlagLabel(
                    LightMode,
                    `Color Scheme: ${isLightMode ? 'Light' : 'Dark'} Mode`
                );
                this.setColorMode(isLightMode);
            }
        );
    }

    registerCallbacks() {
        this.stream.addEventListener(
            'afkWarningActivate',
            ({ data: { countDown, dismissAfk } }) =>
                this.showAfkOverlay(countDown, dismissAfk)
        );
        this.stream.addEventListener(
            'afkWarningUpdate',
            ({ data: { countDown } }) =>
                this.afkOverlay.updateCountdown(countDown)
        );
        this.stream.addEventListener(
            'afkWarningDeactivate',
            () => this.afkOverlay.hide()
        );
        this.stream.addEventListener('afkTimedOut', () =>
            this.afkOverlay.hide()
        );
        this.stream.addEventListener(
            'videoEncoderAvgQP',
            ({ data: { avgQP } }) => this.onVideoEncoderAvgQP(avgQP)
        );
        this.stream.addEventListener('webRtcSdp', () =>
            this.onWebRtcSdp()
        );
        this.stream.addEventListener('webRtcAutoConnect', () =>
            this.onWebRtcAutoConnect()
        );
        this.stream.addEventListener('webRtcConnecting', () =>
            this.onWebRtcConnecting()
        );
        this.stream.addEventListener('webRtcConnected', () =>
            this.onWebRtcConnected()
        );
        this.stream.addEventListener('webRtcFailed', () =>
            this.onWebRtcFailed()
        );
        this.stream.addEventListener(
            'webRtcDisconnected',
            ({ data: { eventString, showActionOrErrorOnDisconnect } }) =>
                this.onDisconnect(eventString, showActionOrErrorOnDisconnect)
        );
        this.stream.addEventListener('videoInitialized', () =>
            this.onVideoInitialized()
        );
        this.stream.addEventListener('streamLoading', () =>
            this.onStreamLoading()
        );
        this.stream.addEventListener(
            'playStreamError',
            ({ data: { message } }) => this.onPlayStreamError(message)
        );
        this.stream.addEventListener('playStream', () =>
            this.onPlayStream()
        );
        this.stream.addEventListener(
            'playStreamRejected',
            ({ data: { reason } }) => this.onPlayStreamRejected(reason)
        );
        this.stream.addEventListener(
            'loadFreezeFrame',
            ({ data: { shouldShowPlayOverlay } }) =>
                this.onLoadFreezeFrame(shouldShowPlayOverlay)
        );
        this.stream.addEventListener(
            'statsReceived',
            ({ data: { aggregatedStats } }) =>
                this.onStatsReceived(aggregatedStats)
        );
        this.stream.addEventListener(
            'latencyTestResult',
            ({ data: { latencyTimings } }) =>
                this.onLatencyTestResults(latencyTimings)
        );
        this.stream.addEventListener(
            'streamerListMessage',
            ({ data: { messageStreamerList, autoSelectedStreamerId } }) =>
                this.handleStreamerListMessage(messageStreamerList, autoSelectedStreamerId)
        );
        this.stream.addEventListener(
            'settingsChanged',
            (event) => this.configUI.onSettingsChanged(event)
        );
        this.stream.addEventListener(
            'playerCount', 
            ({ data: { count }}) => 
                this.onPlayerCount(count)
        );
    }

    /**
     * Gets the rootElement of the application, video stream and all UI are children of this element.
     */
    public get rootElement(): HTMLElement {
        if (!this._rootElement) {
            this._rootElement = document.createElement('div');
            this._rootElement.id = 'playerUI';
            this._rootElement.classList.add('noselect');
            this._rootElement.appendChild(
                this.stream.videoElementParent
            );
            this._rootElement.appendChild(this.uiFeaturesElement);
        }
        return this._rootElement;
    }

    /**
     * Gets the element that contains all the UI features, like the stats and settings panels.
     */
    public get uiFeaturesElement(): HTMLElement {
        if (!this._uiFeatureElement) {
            this._uiFeatureElement = document.createElement('div');
            this._uiFeatureElement.id = 'uiFeatures';
        }
        return this._uiFeatureElement;
    }

    /**
     * Shows the disconnect overlay
     * @param updateText - the text that will be displayed in the overlay
     */
    showDisconnectOverlay(updateText: string) {
        this.hideCurrentOverlay();
        this.updateDisconnectOverlay(updateText);
        this.disconnectOverlay.show();
        this.currentOverlay = this.disconnectOverlay;
    }

    /**
     * Update the disconnect overlays span text
     * @param updateText - the new countdown number
     */
    updateDisconnectOverlay(updateText: string) {
        this.disconnectOverlay.update(updateText);
    }

    /**
     * Activates the disconnect overlays action
     */
    onDisconnectionAction() {
        this.disconnectOverlay.activate();
    }

    /**
     * Hides the current overlay
     */
    hideCurrentOverlay() {
        if (this.currentOverlay != null) {
            this.currentOverlay.hide();
            this.currentOverlay = null;
        }
    }

    /**
     * Shows the connect overlay
     */
    showConnectOverlay() {
        this.hideCurrentOverlay();
        this.connectOverlay.show();
        this.currentOverlay = this.connectOverlay;
    }

    /**
     * Shows the play overlay
     */
    showPlayOverlay() {
        this.hideCurrentOverlay();
        this.playOverlay.show();
        this.currentOverlay = this.playOverlay;
    }

    /**
     * Shows the text overlay
     * @param text - the text that will be shown in the overlay
     */
    showTextOverlay(text: string) {
        this.hideCurrentOverlay();
        this.infoOverlay.update(text);
        this.infoOverlay.show();
        this.currentOverlay = this.infoOverlay;
    }

    /**
     * Shows the error overlay
     * @param text - the text that will be shown in the overlay
     */
    showErrorOverlay(text: string) {
        this.hideCurrentOverlay();
        this.errorOverlay.update(text);
        this.errorOverlay.show();
        this.currentOverlay = this.errorOverlay;
    }

    /**
     * Shows or hides the settings panel if clicked
     */
    settingsClicked() {
        this.statsPanel.hide();
        this.settingsPanel.toggleVisibility();
    }

    /**
     * Shows or hides the stats panel if clicked
     */
    statsClicked() {
        this.settingsPanel.hide();
        this.statsPanel.toggleVisibility();
    }

    /**
     * Activates the connect overlays action
     */
    onConnectAction() {
        this.connectOverlay.activate();
    }

    /**
     * Activates the play overlays action
     */
    onPlayAction() {
        this.playOverlay.activate();
    }

    /**
     * Shows the afk overlay
     * @param countDown - the countdown number for the afk countdown
     */
    showAfkOverlay(countDown: number, dismissAfk: () => void) {
        this.hideCurrentOverlay();
        this.afkOverlay.updateCountdown(countDown);
        this.afkOverlay.onAction(() => dismissAfk());
        this.afkOverlay.show();
        this.currentOverlay = this.afkOverlay;
    }

    /**
     * Show the Connect Overlay or auto connect
     */
    showConnectOrAutoConnectOverlays() {
        // set up if the auto play will be used or regular click to start
        if (!this.stream.config.isFlagEnabled(Flags.AutoConnect)) {
            this.showConnectOverlay();
        }
    }

    /**
     * Show the webRtcAutoConnect Overlay and connect
     */
    onWebRtcAutoConnect() {
        this.showTextOverlay('Auto Connecting Now');
    }

    /**
     * Set up functionality to happen when receiving a webRTC answer
     */
    onWebRtcSdp() {
        this.showTextOverlay('WebRTC Connection Negotiated');
    }

    /**
     * Shows a text overlay to alert the user the stream is currently loading
     */
    onStreamLoading() {
        // build the spinner span
        const spinnerSpan: HTMLSpanElement = document.createElement('span');
        spinnerSpan.className = 'visually-hidden';
        spinnerSpan.innerHTML = 'Loading...';

        // build the spinner div
        const spinnerDiv: HTMLDivElement = document.createElement('div');
        spinnerDiv.id = 'loading-spinner';
        spinnerDiv.className = 'spinner-border ms-2';
        spinnerDiv.setAttribute('role', 'status');

        // append the spinner to the element
        spinnerDiv.appendChild(spinnerSpan);

        this.showTextOverlay('Loading Stream ' + spinnerDiv.outerHTML);
    }

    /**
     * Event fired when the video is disconnected - displays the error overlay and resets the buttons stream tools upon disconnect
     * @param eventString - the event text that will be shown in the overlay
     */
    onDisconnect(eventString: string, showActionOrErrorOnDisconnect: boolean) {
        if (showActionOrErrorOnDisconnect == false) {
            this.showErrorOverlay(`Disconnected: ${eventString}`);
        } else {
            this.showDisconnectOverlay(
                `Disconnected: ${eventString}  <div class="clickableState">Click To Restart</div>`
            );
        }
        // disable starting a latency check
        this.statsPanel.latencyTest.latencyTestButton.onclick = () => {
            // do nothing
        };
    }

    /**
     * Handles when Web Rtc is connecting
     */
    onWebRtcConnecting() {
        this.showTextOverlay('Starting connection to server, please wait');
    }

    /**
     * Handles when Web Rtc has connected
     */
    onWebRtcConnected() {
        this.showTextOverlay('WebRTC connected, waiting for video');
    }

    /**
     * Handles when Web Rtc fails to connect
     */
    onWebRtcFailed() {
        this.showErrorOverlay('Unable to setup video');
    }

    onLoadFreezeFrame(shouldShowPlayOverlay: boolean) {
        if (shouldShowPlayOverlay === true) {
            Logger.Log(Logger.GetStackTrace(), 'showing play overlay');
            this.showPlayOverlay();
        }
    }

    onPlayStream() {
        this.hideCurrentOverlay();
    }

    onPlayStreamError(message: string) {
        this.showErrorOverlay(message);
    }

    onPlayStreamRejected(onRejectedReason: unknown) {
        this.showPlayOverlay();
    }

    onVideoInitialized() {
        if (!this.stream.config.isFlagEnabled(Flags.AutoPlayVideo)) {
            this.showPlayOverlay();
        }

        // starting a latency check
        this.statsPanel.latencyTest.latencyTestButton.onclick = () => {
            this.stream.requestLatencyTest();
        };
    }

    /**
     * Set up functionality to happen when calculating the average video encoder qp
     * @param QP - the quality number of the stream
     */
    onVideoEncoderAvgQP(QP: number) {
        // Update internal QP indicator if one is present
        if (!!this.videoQpIndicator) {
            this.videoQpIndicator.updateQpTooltip(QP);
        }
    }

    onInitialSettings(settings: InitialSettings) {
        if (settings.PixelStreamingSettings) {
            const disableLatencyTest =
                settings.PixelStreamingSettings.DisableLatencyTest;
            if (disableLatencyTest) {
                this.statsPanel.latencyTest.latencyTestButton.disabled = true;
                this.statsPanel.latencyTest.latencyTestButton.title =
                    'Disabled by -PixelStreamingDisableLatencyTester=true';
                Logger.Info(
                    Logger.GetStackTrace(),
                    '-PixelStreamingDisableLatencyTester=true, requesting latency report from the the browser to UE is disabled.'
                );
            }
        }
    }

    onStatsReceived(aggregatedStats: AggregatedStats) {
        // Grab all stats we can off the aggregated stats
        this.statsPanel.handleStats(aggregatedStats);
    }

    onLatencyTestResults(latencyTimings: LatencyTestResults) {
        this.statsPanel.latencyTest.handleTestResult(latencyTimings);
    }

    onPlayerCount(playerCount: number) {
        this.statsPanel.handlePlayerCount(playerCount);
    }

    handleStreamerListMessage(messageStreamingList: MessageStreamerList, autoSelectedStreamerId: string | null) {
        if (autoSelectedStreamerId === null) {
            if(messageStreamingList.ids.length === 0) {
                this.showDisconnectOverlay(
                    'No streamers connected. <div class="clickableState">Click To Restart</div>'
                );
            } else {
                this.showTextOverlay(
                    'Multiple streamers detected. Use the dropdown in the settings menu to select the streamer'
                );
            }
        }
    }

    /**
     * Set light/dark color mode
     * @param isLightMode - should we use a light or dark color scheme
     */
    setColorMode(isLightMode: boolean) {
        if (this.onColorModeChanged) {
            this.onColorModeChanged(isLightMode);
        }
    }
}<|MERGE_RESOLUTION|>--- conflicted
+++ resolved
@@ -195,11 +195,7 @@
             // Or use the one created by the Controls initializer earlier
             : controls.fullscreenIcon;
         if (fullScreenButton) {
-<<<<<<< HEAD
             fullScreenButton.fullscreenElement = /iPad|iPhone|iPod/.test(navigator.userAgent) ? this.stream.videoElementParent.getElementsByTagName("video")[0] : this.rootElement;
-=======
-            fullScreenButton.fullscreenElement = /iPhone|iPod/.test(navigator.userAgent) ? this.stream.videoElementParent.getElementsByTagName("video")[0] : this.rootElement;
->>>>>>> e6093213
         }
 
         // Add settings button to controls
