// Copyright Epic Games, Inc. All Rights Reserved.

import { Config, OptionParameters } from '../Config/Config';
import { LatencyTestResults } from '../DataChannel/LatencyTestResults';
import { AggregatedStats } from '../PeerConnectionController/AggregatedStats';
import { WebRtcPlayerController } from '../WebRtcPlayer/WebRtcPlayerController';
import { Flags, NumericParameters } from '../Config/Config';
import { Logger } from '../Logger/Logger';
import { InitialSettings } from '../DataChannel/InitialSettings';
import { OnScreenKeyboard } from '../UI/OnScreenKeyboard';
import {
    EventEmitter,
    InitialSettingsEvent,
    LatencyTestResultEvent,
    PixelStreamingEvent,
    StatsReceivedEvent,
    StreamLoadingEvent,
    StreamPreConnectEvent,
    StreamReconnectEvent,
    StreamPreDisconnectEvent,
    VideoEncoderAvgQPEvent,
    VideoInitializedEvent,
    WebRtcAutoConnectEvent,
    WebRtcConnectedEvent,
    WebRtcConnectingEvent,
    WebRtcDisconnectedEvent,
    WebRtcFailedEvent,
    WebRtcSdpEvent,
    PlayerCountEvent
} from '../Util/EventEmitter';
import { MessageOnScreenKeyboard } from '../WebSockets/MessageReceive';
import { WebXRController } from '../WebXR/WebXRController';
<<<<<<< HEAD
import { RTCUtils } from '../Util/RTCUtils';
=======
import { MessageDirection } from '../UeInstanceMessage/StreamMessageController';
>>>>>>> 19438d86

export interface PixelStreamingOverrides {
    /** The DOM elment where Pixel Streaming video and user input event handlers are attached to.
     * You can give an existing DOM element here. If not given, the library will create a new div element
     * that is not attached anywhere. In this case you can later get access to this new element and
     * attach it to your web page. */
    videoElementParent?: HTMLElement;
}

/**
 * The key class for the browser side of a Pixel Streaming application, it includes:
 * WebRTC handling, XR support, input handling, and emitters for lifetime and state change events.
 * Users are encouraged to use this class as is, through composition, or extend it. In any case, 
 * this will likely be the core of your Pixel Streaming experience in terms of functionality.
 */
export class PixelStreaming {
    protected _webRtcController: WebRtcPlayerController;
    protected _webXrController: WebXRController;
    /**
     * Configuration object. You can read or modify config through this object. Whenever
     * the configuration is changed, the library will emit a `settingsChanged` event.
     */
    public config: Config;

    private _videoElementParent: HTMLElement;

    _showActionOrErrorOnDisconnect = true;
    private allowConsoleCommands = false;

    private onScreenKeyboardHelper: OnScreenKeyboard;

    private _videoStartTime: number;
    private _inputController: boolean;

    private _eventEmitter: EventEmitter;

    /**
     * @param config - A newly instantiated config object
     * @param overrides - Parameters to override default behaviour
     * returns the base Pixel streaming object
     */
    constructor(config: Config, overrides?: PixelStreamingOverrides) {
        this.config = config;

        if (overrides?.videoElementParent) {
            this._videoElementParent = overrides.videoElementParent;
        }

        this._eventEmitter = new EventEmitter();

        this.configureSettings();

        // setup WebRTC
        this.setWebRtcPlayerController(
            new WebRtcPlayerController(this.config, this)
        );

        // Onscreen keyboard
        this.onScreenKeyboardHelper = new OnScreenKeyboard(
            this.videoElementParent
        );
        this.onScreenKeyboardHelper.unquantizeAndDenormalizeUnsigned = (
            x: number,
            y: number
        ) =>
            this._webRtcController.requestUnquantizedAndDenormalizeUnsigned(
                x,
                y
            );
        this._activateOnScreenKeyboard = (command: MessageOnScreenKeyboard) =>
            this.onScreenKeyboardHelper.showOnScreenKeyboard(command);

        this._webXrController = new WebXRController(this._webRtcController);
    }

    /**
     * Gets the element that contains the video stream element.
     */
    public get videoElementParent(): HTMLElement {
        if (!this._videoElementParent) {
            this._videoElementParent = document.createElement('div');
            this._videoElementParent.id = 'videoElementParent';
        }
        return this._videoElementParent;
    }

    /**
     * Configure the settings with on change listeners and any additional per experience settings.
     */
    private configureSettings(): void {
        this.config._addOnSettingChangedListener(
            Flags.IsQualityController,
            (wantsQualityController: boolean) => {
                // If the setting has been set to true (either programatically or the user has flicked the toggle)
                // and we aren't currently quality controller, send the request
                if (
                    wantsQualityController === true &&
                    !this._webRtcController.isQualityController
                ) {
                    this._webRtcController.sendRequestQualityControlOwnership();
                }
            }
        );

        this.config._addOnSettingChangedListener(
            Flags.AFKDetection,
            (isAFKEnabled: boolean) => {
                this._webRtcController.setAfkEnabled(isAFKEnabled);
            }
        );

        this.config._addOnSettingChangedListener(
            Flags.MatchViewportResolution,
            () => {
                this._webRtcController.videoPlayer.updateVideoStreamSize();
            }
        );

        this.config._addOnSettingChangedListener(
            Flags.HoveringMouseMode,
            (isHoveringMouse: boolean) => {
                this.config.setFlagLabel(
                    Flags.HoveringMouseMode,
                    `Control Scheme: ${
                        isHoveringMouse ? 'Hovering' : 'Locked'
                    } Mouse`
                );
                this._webRtcController.setMouseInputEnabled(this.config.isFlagEnabled(Flags.MouseInput));
            }
        );

        // user input
        this.config._addOnSettingChangedListener(
            Flags.KeyboardInput,
            (isEnabled: boolean) => {
                this._webRtcController.setKeyboardInputEnabled(isEnabled);
            }
        );

        this.config._addOnSettingChangedListener(
            Flags.MouseInput,
            (isEnabled: boolean) => {
                this._webRtcController.setMouseInputEnabled(isEnabled);
            }
        );

        this.config._addOnSettingChangedListener(
            Flags.TouchInput,
            (isEnabled: boolean) => {
                this._webRtcController.setTouchInputEnabled(isEnabled);
            }
        );

        this.config._addOnSettingChangedListener(
            Flags.GamepadInput,
            (isEnabled: boolean) => {
                this._webRtcController.setGamePadInputEnabled(isEnabled);
            }
        );

        // encoder settings
        this.config._addOnNumericSettingChangedListener(
            NumericParameters.MinQP,
            (newValue: number) => {
                Logger.Log(
                    Logger.GetStackTrace(),
                    '--------  Sending MinQP  --------',
                    7
                );
                this._webRtcController.sendEncoderMinQP(newValue);
                Logger.Log(
                    Logger.GetStackTrace(),
                    '-------------------------------------------',
                    7
                );
            }
        );

        this.config._addOnNumericSettingChangedListener(
            NumericParameters.MaxQP,
            (newValue: number) => {
                Logger.Log(
                    Logger.GetStackTrace(),
                    '--------  Sending encoder settings  --------',
                    7
                );
                this._webRtcController.sendEncoderMaxQP(newValue);
                Logger.Log(
                    Logger.GetStackTrace(),
                    '-------------------------------------------',
                    7
                );
            }
        );

        // WebRTC settings
        this.config._addOnNumericSettingChangedListener(
            NumericParameters.WebRTCMinBitrate,
            (newValue: number) => {
                Logger.Log(
                    Logger.GetStackTrace(),
                    '--------  Sending web rtc settings  --------',
                    7
                );
                this._webRtcController.sendWebRTCMinBitrate(newValue * 1000 /* kbps to bps */);
                Logger.Log(
                    Logger.GetStackTrace(),
                    '-------------------------------------------',
                    7
                );
            }
        );

        this.config._addOnNumericSettingChangedListener(
            NumericParameters.WebRTCMaxBitrate,
            (newValue: number) => {
                Logger.Log(
                    Logger.GetStackTrace(),
                    '--------  Sending web rtc settings  --------',
                    7
                );
                this._webRtcController.sendWebRTCMaxBitrate(newValue * 1000 /* kbps to bps */);
                Logger.Log(
                    Logger.GetStackTrace(),
                    '-------------------------------------------',
                    7
                );
            }
        );

        this.config._addOnNumericSettingChangedListener(
            NumericParameters.WebRTCFPS,
            (newValue: number) => {
                Logger.Log(
                    Logger.GetStackTrace(),
                    '--------  Sending web rtc settings  --------',
                    7
                );
                this._webRtcController.sendWebRTCFps(newValue);
                Logger.Log(
                    Logger.GetStackTrace(),
                    '-------------------------------------------',
                    7
                );
            }
        );

        this.config._addOnOptionSettingChangedListener(
            OptionParameters.PreferredCodec,
            (newValue: string) => {
                if (this._webRtcController) {
                    this._webRtcController.setPreferredCodec(newValue);
                }
            }
        );

        this.config._registerOnChangeEvents(this._eventEmitter);
    }

    /**
     * Activate the on screen keyboard when receiving the command from the streamer
     * @param command - the keyboard command
     */
    // eslint-disable-next-line @typescript-eslint/no-unused-vars
    _activateOnScreenKeyboard(command: MessageOnScreenKeyboard): void {
        throw new Error('Method not implemented.');
    }

    /**
     * Set the input control ownership
     * @param inputControlOwnership - does the user have input control ownership
     */
    _onInputControlOwnership(inputControlOwnership: boolean): void {
        this._inputController = inputControlOwnership;
    }

    /**
     * Instantiate the WebRTCPlayerController interface to provide WebRTCPlayerController functionality within this class and set up anything that requires it
     * @param webRtcPlayerController - a WebRtcPlayerController controller instance
     */
    private setWebRtcPlayerController(
        webRtcPlayerController: WebRtcPlayerController
    ) {
        this._webRtcController = webRtcPlayerController;

        this._webRtcController.setPreferredCodec(
            this.config.getSettingOption(OptionParameters.PreferredCodec)
                .selected
        );
        this._webRtcController.resizePlayerStyle();

        // connect if auto connect flag is enabled
        this.checkForAutoConnect();
    }

    /**
     * Connect to signaling server.
     */
    public connect() {
        this._eventEmitter.dispatchEvent(new StreamPreConnectEvent());
        this._webRtcController.connectToSignallingServer();
    }

    /**
     * Reconnects to the signaling server. If connection is up, disconnects first
     * before establishing a new connection
     */
    public reconnect() {
        this._eventEmitter.dispatchEvent(new StreamReconnectEvent());
        this._webRtcController.restartStreamAutomatically();
    }

    /**
     * Disconnect from the signaling server and close open peer connections.
     */
    public disconnect() {
        this._eventEmitter.dispatchEvent(new StreamPreDisconnectEvent());
        this._webRtcController.close();
    }

    /**
     * Play the stream. Can be called only after a peer connection has been established.
     */
    public play() {
        this._onStreamLoading();
        this._webRtcController.playStream();
    }

    /**
     * Auto connect if AutoConnect flag is enabled
     */
    private checkForAutoConnect() {
        // set up if the auto play will be used or regular click to start
        if (this.config.isFlagEnabled(Flags.AutoConnect)) {
            // if autoplaying show an info overlay while while waiting for the connection to begin
            this._onWebRtcAutoConnect();
            this._webRtcController.connectToSignallingServer();
        }
    }

    /** 
     * Will unmute the microphone track which is sent to Unreal Engine.
     * By default, will only unmute an existing mic track.
     * 
     * @param forceEnable Can be used for cases when this object wasn't initialized with a mic track.
     * If this parameter is true, the connection will be restarted with a microphone.
     * Warning: this takes some time, as a full renegotiation and reconnection will happen.
     */
    public unmuteMicrophone(forceEnable = false) : void {
        // If there's an existing mic track, we just set muted state
        if (this.config.isFlagEnabled('UseMic')) {
            this.setMicrophoneMuted(false);
            return;
        }
        
        // If there's no pre-existing mic track, and caller is ok with full reset, we enable and reset
        if (forceEnable) {
            this.config.setFlagEnabled("UseMic", true);
            this.reconnect();
            return;
        }
          
        // If we prefer not to force a reconnection, just warn the user that this operation didn't happen
        Logger.Warning(
            Logger.GetStackTrace(),
            'Trying to unmute mic, but PixelStreaming was initialized with no microphone track. Call with forceEnable == true to re-connect with a mic track.'
        );
    }

    public muteMicrophone() : void {
        if (this.config.isFlagEnabled('UseMic')) {
            this.setMicrophoneMuted(true);
            return;
        }

        // If there wasn't a mic track, just let user know there's nothing to mute
        Logger.Info(
            Logger.GetStackTrace(),
            'Trying to mute mic, but PixelStreaming has no microphone track, so sending sound is already disabled.'
        );
    }

    private setMicrophoneMuted(mute: boolean) : void
    {
        for (const transceiver of this._webRtcController?.peerConnectionController?.peerConnection?.getTransceivers() ?? []) {
            if (RTCUtils.canTransceiverSendAudio(transceiver)) {
                transceiver.sender.track.enabled = !mute;
            }
        }
    }

    /**
     * Emit an event on auto connecting
     */
    _onWebRtcAutoConnect() {
        this._eventEmitter.dispatchEvent(new WebRtcAutoConnectEvent());
        this._showActionOrErrorOnDisconnect = true;
    }

    /**
     * Set up functionality to happen when receiving a webRTC answer
     */
    _onWebRtcSdp() {
        this._eventEmitter.dispatchEvent(new WebRtcSdpEvent());
    }

    /**
     * Emits a StreamLoading event
     */
    _onStreamLoading() {
        this._eventEmitter.dispatchEvent(new StreamLoadingEvent());
    }

    /**
     * Event fired when the video is disconnected - emits given eventString or an override
     * message from webRtcController if one has been set
     * @param eventString - the event text that will be emitted
     */
    _onDisconnect(eventString: string) {
        // if we have overridden the default disconnection message, assign the new value here
        if (
            this._webRtcController.getDisconnectMessageOverride() != '' &&
            this._webRtcController.getDisconnectMessageOverride() !==
                undefined &&
            this._webRtcController.getDisconnectMessageOverride() != null
        ) {
            eventString = this._webRtcController.getDisconnectMessageOverride();
            this._webRtcController.setDisconnectMessageOverride('');
        }

        this._eventEmitter.dispatchEvent(
            new WebRtcDisconnectedEvent({
                eventString,
                showActionOrErrorOnDisconnect:
                    this._showActionOrErrorOnDisconnect
            })
        );
        if (this._showActionOrErrorOnDisconnect == false) {
            this._showActionOrErrorOnDisconnect = true;
        }
    }

    /**
     * Handles when Web Rtc is connecting
     */
    _onWebRtcConnecting() {
        this._eventEmitter.dispatchEvent(new WebRtcConnectingEvent());
    }

    /**
     * Handles when Web Rtc has connected
     */
    _onWebRtcConnected() {
        this._eventEmitter.dispatchEvent(new WebRtcConnectedEvent());
    }

    /**
     * Handles when Web Rtc fails to connect
     */
    _onWebRtcFailed() {
        this._eventEmitter.dispatchEvent(new WebRtcFailedEvent());
    }

    /**
     * Handle when the Video has been Initialized
     */
    _onVideoInitialized() {
        this._eventEmitter.dispatchEvent(new VideoInitializedEvent());
        this._videoStartTime = Date.now();
    }

    /**
     * Set up functionality to happen when receiving latency test results
     * @param latency - latency test results object
     */
    _onLatencyTestResult(latencyTimings: LatencyTestResults) {
        this._eventEmitter.dispatchEvent(
            new LatencyTestResultEvent({ latencyTimings })
        );
    }

    /**
     * Set up functionality to happen when receiving video statistics
     * @param videoStats - video statistics as a aggregate stats object
     */
    _onVideoStats(videoStats: AggregatedStats) {
        // Duration
        if (!this._videoStartTime || this._videoStartTime === undefined) {
            this._videoStartTime = Date.now();
        }
        videoStats.handleSessionStatistics(
            this._videoStartTime,
            this._inputController,
            this._webRtcController.videoAvgQp
        );

        this._eventEmitter.dispatchEvent(
            new StatsReceivedEvent({ aggregatedStats: videoStats })
        );
    }

    /**
     * Set up functionality to happen when calculating the average video encoder qp
     * @param QP - the quality number of the stream
     */
    _onVideoEncoderAvgQP(QP: number) {
        this._eventEmitter.dispatchEvent(
            new VideoEncoderAvgQPEvent({ avgQP: QP })
        );
    }

    /**
     * Set up functionality to happen when receiving and handling initial settings for the UE app
     * @param settings - initial UE app settings
     */
    _onInitialSettings(settings: InitialSettings) {
        this._eventEmitter.dispatchEvent(
            new InitialSettingsEvent({ settings })
        );
        if (settings.PixelStreamingSettings) {
            this.allowConsoleCommands =
                settings.PixelStreamingSettings.AllowPixelStreamingCommands ?? false;
            if (this.allowConsoleCommands === false) {
                Logger.Info(
                    Logger.GetStackTrace(),
                    '-AllowPixelStreamingCommands=false, sending arbitrary console commands from browser to UE is disabled.'
                );
            }
        }

        const useUrlParams = this.config.useUrlParams;
        const urlParams = new URLSearchParams(window.location.search);
        if (settings.EncoderSettings) {
            this.config.setNumericSetting(
                NumericParameters.MinQP,
                // If a setting is set in the URL, make sure we respect that value as opposed to what the application sends us
                (useUrlParams && urlParams.has(NumericParameters.MinQP)) 
                    ? Number.parseInt(urlParams.get(NumericParameters.MinQP)) 
                    : settings.EncoderSettings.MinQP
            );

            
            this.config.setNumericSetting(
                NumericParameters.MaxQP,
                (useUrlParams && urlParams.has(NumericParameters.MaxQP)) 
                    ? Number.parseInt(urlParams.get(NumericParameters.MaxQP)) 
                    : settings.EncoderSettings.MaxQP
            );
        }
        if (settings.WebRTCSettings) {
            this.config.setNumericSetting(
                NumericParameters.WebRTCMinBitrate,
                (useUrlParams && urlParams.has(NumericParameters.WebRTCMinBitrate)) 
                    ? Number.parseInt(urlParams.get(NumericParameters.WebRTCMinBitrate)) / 1000 /* bps to kbps */
                    : settings.WebRTCSettings.MinBitrate / 1000 /* bps to kbps */
            );
            this.config.setNumericSetting(
                NumericParameters.WebRTCMaxBitrate,
                (useUrlParams && urlParams.has(NumericParameters.WebRTCMaxBitrate)) 
                    ? Number.parseInt(urlParams.get(NumericParameters.WebRTCMaxBitrate)) / 1000 /* bps to kbps */
                    : settings.WebRTCSettings.MaxBitrate / 1000 /* bps to kbps */
                
            );
            this.config.setNumericSetting(
                NumericParameters.WebRTCFPS,
                (useUrlParams && urlParams.has(NumericParameters.WebRTCFPS)) 
                    ? Number.parseInt(urlParams.get(NumericParameters.WebRTCFPS))
                    : settings.WebRTCSettings.FPS
            );
        }
    }

    /**
     * Set up functionality to happen when setting quality control ownership of a stream
     * @param hasQualityOwnership - does this user have quality ownership of the stream true / false
     */
    _onQualityControlOwnership(hasQualityOwnership: boolean) {
        this.config.setFlagEnabled(
            Flags.IsQualityController,
            hasQualityOwnership
        );
    }

    _onPlayerCount(playerCount: number) {
        this._eventEmitter.dispatchEvent(
            new PlayerCountEvent({ count: playerCount })
        );
    }

    /**
     * Request a connection latency test.
     * NOTE: There are plans to refactor all request* functions. Expect changes if you use this!
     * @returns
     */
    public requestLatencyTest() {
        if (!this._webRtcController.videoPlayer.isVideoReady()) {
            return false;
        }
        this._webRtcController.sendLatencyTest();
        return true;
    }

    /**
     * Request for the UE application to show FPS counter.
     * NOTE: There are plans to refactor all request* functions. Expect changes if you use this!
     * @returns
     */
    public requestShowFps() {
        if (!this._webRtcController.videoPlayer.isVideoReady()) {
            return false;
        }
        this._webRtcController.sendShowFps();
        return true;
    }

    /**
     * Request for a new IFrame from the UE application.
     * NOTE: There are plans to refactor all request* functions. Expect changes if you use this!
     * @returns
     */
    public requestIframe() {
        if (!this._webRtcController.videoPlayer.isVideoReady()) {
            return false;
        }
        this._webRtcController.sendIframeRequest();
        return true;
    }

    /**
     * Send data to UE application. The data will be run through JSON.stringify() so e.g. strings
     * and any serializable plain JSON objects with no recurrence can be sent.
     * @returns true if succeeded, false if rejected
     */
    public emitUIInteraction(descriptor: object | string) {
        if (!this._webRtcController.videoPlayer.isVideoReady()) {
            return false;
        }
        this._webRtcController.emitUIInteraction(descriptor);
        return true;
    }

    /**
     * Send a command to UE application. Blocks ConsoleCommand descriptors unless UE
     * has signaled that it allows console commands.
     * @returns true if succeeded, false if rejected
     */
    public emitCommand(descriptor: object) {
        if (!this._webRtcController.videoPlayer.isVideoReady()) {
            return false;
        }
        if (!this.allowConsoleCommands && 'ConsoleCommand' in descriptor) {
            return false;
        }
        this._webRtcController.emitCommand(descriptor);
        return true;
    }

    /**
     * Send a console command to UE application. Only allowed if UE has signaled that it allows
     * console commands.
     * @returns true if succeeded, false if rejected
     */
    public emitConsoleCommand(command: string) {
        if (!this.allowConsoleCommands || !this._webRtcController.videoPlayer.isVideoReady()) {
            return false;
        }
        this._webRtcController.emitConsoleCommand(command);
        return true;
    }

    /**
     * Add a UE -> browser response event listener
     * @param name - The name of the response handler
     * @param listener - The method to be activated when a message is received
     */
    public addResponseEventListener(
        name: string,
        listener: (response: string) => void
    ) {
        this._webRtcController.responseController.addResponseEventListener(name, listener);
    }

    /**
     * Remove a UE -> browser response event listener
     * @param name - The name of the response handler
     */
    public removeResponseEventListener(name: string) {
        this._webRtcController.responseController.removeResponseEventListener(name);
    }

    /**
     * Dispatch a new event.
     * @param e event
     * @returns
     */
    public dispatchEvent(e: PixelStreamingEvent): boolean {
        return this._eventEmitter.dispatchEvent(e);
    }
    
    /**
     * Register an event handler.
     * @param type event name
     * @param listener event handler function
     */
    public addEventListener<
        T extends PixelStreamingEvent['type'],
        E extends PixelStreamingEvent & { type: T }
    >(type: T, listener: (e: Event & E) => void) {
        this._eventEmitter.addEventListener(type, listener);
    }

    /**
     * Remove an event handler.
     * @param type event name
     * @param listener event handler function
     */
    public removeEventListener<
        T extends PixelStreamingEvent['type'],
        E extends PixelStreamingEvent & { type: T }
    >(type: T, listener: (e: Event & E) => void) {
        this._eventEmitter.removeEventListener(type, listener);
    }

    /**
     * Enable/disable XR mode.
     */
    public toggleXR() {
        this.webXrController.xrClicked();
    }

    /**
     * Pass in a function to generate a signalling server URL.
     * This function is useful if you need to programmatically construct your signalling server URL.
     * @param signallingUrlBuilderFunc A function that generates a signalling server url.
     */
    public setSignallingUrlBuilder(signallingUrlBuilderFunc: ()=>string) {
        this._webRtcController.signallingUrlBuilder = signallingUrlBuilderFunc;
    }

    /**
     * Public getter for the websocket controller. Access to this property allows you to send
     * custom websocket messages.
     */
    public get webSocketController() {
        return this._webRtcController.webSocketController;
    }

    /**
     * Public getter for the webXrController controller. Used for all XR features.
     */
    public get webXrController() {
        return this._webXrController;
    }

    public registerMessageHandler(name: string, direction: MessageDirection, handler?: (data: ArrayBuffer | Array<number | string>) => void) {
        if(direction === MessageDirection.FromStreamer && typeof handler === 'undefined') {
            Logger.Warning(Logger.GetStackTrace(), `Unable to register an undefined handler for ${name}`)
            return;
        }

        if(direction === MessageDirection.ToStreamer && typeof handler === 'undefined') {
            this._webRtcController.streamMessageController.registerMessageHandler(
                direction,
                name,
                (data: Array<number | string>) =>
                this._webRtcController.sendMessageController.sendMessageToStreamer(
                    name,
                    data
                )
            );
        } else {
            this._webRtcController.streamMessageController.registerMessageHandler(
                direction,
                name,
                (data: ArrayBuffer) => handler(data)
            );
        }
    }

    public get toStreamerHandlers() {
        return this._webRtcController.streamMessageController.toStreamerHandlers;
    }
}<|MERGE_RESOLUTION|>--- conflicted
+++ resolved
@@ -30,11 +30,7 @@
 } from '../Util/EventEmitter';
 import { MessageOnScreenKeyboard } from '../WebSockets/MessageReceive';
 import { WebXRController } from '../WebXR/WebXRController';
-<<<<<<< HEAD
-import { RTCUtils } from '../Util/RTCUtils';
-=======
 import { MessageDirection } from '../UeInstanceMessage/StreamMessageController';
->>>>>>> 19438d86
 
 export interface PixelStreamingOverrides {
     /** The DOM elment where Pixel Streaming video and user input event handlers are attached to.
