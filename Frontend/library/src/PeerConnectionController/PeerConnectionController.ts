// Copyright Epic Games, Inc. All Rights Reserved.

import { Logger } from '../Logger/Logger';
import { Config, OptionParameters, Flags } from '../Config/Config';
import { AggregatedStats } from './AggregatedStats';
import { parseRtpParameters, splitSections } from 'sdp';
import { RTCUtils } from '../Util/RTCUtils';

/**
 * Handles the Peer Connection
 */
export class PeerConnectionController {
    peerConnection: RTCPeerConnection;
    aggregatedStats: AggregatedStats;
    config: Config;
    preferredCodec: string;
    updateCodecSelection: boolean;

    /**
     * Create a new RTC Peer Connection client
     * @param options - Peer connection Options
     * @param config - The config for our PS experience.
     */
    constructor(
        options: RTCConfiguration,
        config: Config,
        preferredCodec: string
    ) {
        this.config = config;
        this.createPeerConnection(options, preferredCodec);
    }

    createPeerConnection(options: RTCConfiguration, preferredCodec: string) {
        // Set the ICE transport to relay if TURN enabled
        if (this.config.isFlagEnabled(Flags.ForceTURN)) {
            options.iceTransportPolicy = 'relay';
            Logger.Log(
                Logger.GetStackTrace(),
                'Forcing TURN usage by setting ICE Transport Policy in peer connection config.'
            );
        }

        // build a new peer connection with the options
        this.peerConnection = new RTCPeerConnection(options);
        this.peerConnection.onsignalingstatechange = (ev: Event) =>
            this.handleSignalStateChange(ev);
        this.peerConnection.oniceconnectionstatechange = (ev: Event) =>
            this.handleIceConnectionStateChange(ev);
        this.peerConnection.onicegatheringstatechange = (ev: Event) =>
            this.handleIceGatheringStateChange(ev);
        this.peerConnection.ontrack = (ev: RTCTrackEvent) =>
            this.handleOnTrack(ev);
        this.peerConnection.onicecandidate = (ev: RTCPeerConnectionIceEvent) =>
            this.handleIceCandidate(ev);
        this.peerConnection.ondatachannel = (ev: RTCDataChannelEvent) =>
            this.handleDataChannel(ev);
        this.aggregatedStats = new AggregatedStats();
        this.preferredCodec = preferredCodec;
        this.updateCodecSelection = true;
    }

    /**
     * Create an offer for the Web RTC handshake and send the offer to the signaling server via websocket
     * @param offerOptions - RTC Offer Options
     */
    async createOffer(offerOptions: RTCOfferOptions, config: Config) {
        Logger.Log(Logger.GetStackTrace(), 'Create Offer', 6);

        const isLocalhostConnection =
            location.hostname === 'localhost' ||
            location.hostname === '127.0.0.1';
        const isHttpsConnection = location.protocol === 'https:';
        let useMic = config.isFlagEnabled(Flags.UseMic);
        if (useMic && !(isLocalhostConnection || isHttpsConnection)) {
            useMic = false;
            Logger.Error(
                Logger.GetStackTrace(),
                'Microphone access in the browser will not work if you are not on HTTPS or localhost. Disabling mic access.'
            );
            Logger.Error(
                Logger.GetStackTrace(),
                "For testing you can enable HTTP microphone access Chrome by visiting chrome://flags/ and enabling 'unsafely-treat-insecure-origin-as-secure'"
            );
        }

        this.setupTransceiversAsync(useMic).finally(() => {
            this.peerConnection
                ?.createOffer(offerOptions)
                .then((offer: RTCSessionDescriptionInit) => {
                    this.showTextOverlayConnecting();
                    offer.sdp = this.mungeSDP(offer.sdp, useMic);
                    this.peerConnection?.setLocalDescription(offer);
                    this.onSendWebRTCOffer(offer);
                })
                .catch(() => {
                    this.showTextOverlaySetupFailure();
                });
        });
    }

    /**
     *
     */
    async receiveOffer(offer: RTCSessionDescriptionInit, config: Config) {
        Logger.Log(Logger.GetStackTrace(), 'Receive Offer', 6);

        this.peerConnection?.setRemoteDescription(offer).then(() => {
            const isLocalhostConnection =
                location.hostname === 'localhost' ||
                location.hostname === '127.0.0.1';
            const isHttpsConnection = location.protocol === 'https:';
            let useMic = config.isFlagEnabled(Flags.UseMic);
            if (useMic && !(isLocalhostConnection || isHttpsConnection)) {
                useMic = false;
                Logger.Error(
                    Logger.GetStackTrace(),
                    'Microphone access in the browser will not work if you are not on HTTPS or localhost. Disabling mic access.'
                );
                Logger.Error(
                    Logger.GetStackTrace(),
                    "For testing you can enable HTTP microphone access Chrome by visiting chrome://flags/ and enabling 'unsafely-treat-insecure-origin-as-secure'"
                );
            }

            this.setupTransceiversAsync(useMic).finally(() => {
                this.peerConnection
                    ?.createAnswer()
                    .then((Answer: RTCSessionDescriptionInit) => {
                        Answer.sdp = this.mungeSDP(Answer.sdp, useMic);
                        return this.peerConnection?.setLocalDescription(Answer);
                    })
                    .then(() => {
                        this.onSendWebRTCAnswer(
                            this.peerConnection?.currentLocalDescription
                        );
                    })
                    .catch(() => {
                        Logger.Error(
                            Logger.GetStackTrace(),
                            'createAnswer() failed'
                        );
                    });
            });
        });

        // Ugly syntax, but this achieves the intersection of the browser supported list and the UE supported list
        this.config.setOptionSettingOptions(
            OptionParameters.PreferredCodec,
            this.parseAvailableCodecs(offer).filter((value) =>
                this.config
                    .getSettingOption(OptionParameters.PreferredCodec)
                    .options.includes(value)
            )
        );
    }

    /**
     * Set the Remote Descriptor from the signaling server to the RTC Peer Connection
     * @param answer - RTC Session Descriptor from the Signaling Server
     */
    receiveAnswer(answer: RTCSessionDescriptionInit) {
        this.peerConnection?.setRemoteDescription(answer);
        // Ugly syntax, but this achieves the intersection of the browser supported list and the UE supported list
        this.config.setOptionSettingOptions(
            OptionParameters.PreferredCodec,
            this.parseAvailableCodecs(answer).filter((value) =>
                this.config
                    .getSettingOption(OptionParameters.PreferredCodec)
                    .options.includes(value)
            )
        );
    }

    /**
     * Generate Aggregated Stats and then fire a onVideo Stats event
     */
    generateStats() {
        this.peerConnection?.getStats(null).then((StatsData: RTCStatsReport) => {
            this.aggregatedStats.processStats(StatsData);
            this.onVideoStats(this.aggregatedStats);

            // Update the preferred codec selection based on what was actually negotiated
            if (this.updateCodecSelection) {
                this.config.setOptionSettingValue(
                    OptionParameters.PreferredCodec,
                    this.aggregatedStats.codecs.get(
                        this.aggregatedStats.inboundVideoStats.codecId
                    )
                );
            }
        });
    }

    /**
     * Close The Peer Connection
     */
    close() {
        if (this.peerConnection) {
            this.peerConnection.close();
            this.peerConnection = null;
        }
    }

    /**
     * Modify the Session Descriptor
     * @param sdp - Session Descriptor as a string
     * @param useMic - Is the microphone in use
     * @returns A modified Session Descriptor
     */
    mungeSDP(sdp: string, useMic: boolean) {
        let mungedSDP = sdp.replace(
            /(a=fmtp:\d+ .*level-asymmetry-allowed=.*)\r\n/gm,
            '$1;x-google-start-bitrate=10000;x-google-max-bitrate=100000\r\n'
        );

        // set max bitrate to highest bitrate Opus supports
        let audioSDP = 'maxaveragebitrate=510000;';

        if (useMic) {
            // set the max capture rate to 48khz (so we can send high quality audio from mic)
            audioSDP += 'sprop-maxcapturerate=48000;';
        }

        // Force mono or stereo based on whether ?forceMono was passed or not
        audioSDP += this.config.isFlagEnabled(Flags.ForceMonoAudio)
            ? 'stereo=0;'
            : 'stereo=1;';

        // enable in-band forward error correction for opus audio
        audioSDP += 'useinbandfec=1';

        // We use the line 'useinbandfec=1' (which Opus uses) to set our Opus specific audio parameters.
        mungedSDP = mungedSDP.replace('useinbandfec=1', audioSDP);

        return mungedSDP;
    }

    /**
     * When a Ice Candidate is received add to the RTC Peer Connection
     * @param iceCandidate - RTC Ice Candidate from the Signaling Server
     */
    handleOnIce(iceCandidate: RTCIceCandidate) {
        Logger.Log(Logger.GetStackTrace(), 'peerconnection handleOnIce', 6);

        // // if forcing TURN, reject any candidates not relay
        if (this.config.isFlagEnabled(Flags.ForceTURN)) {
            // check if no relay address is found, if so, we are assuming it means no TURN server
            if (iceCandidate.candidate.indexOf('relay') < 0) {
                Logger.Info(
                    Logger.GetStackTrace(),
                    `Dropping candidate because it was not TURN relay. | Type= ${iceCandidate.type} | Protocol= ${iceCandidate.protocol} | Address=${iceCandidate.address} | Port=${iceCandidate.port} |`,
                    6
                );
                return;
            }
        }

        this.peerConnection?.addIceCandidate(iceCandidate);
    }

    /**
     * When the RTC Peer Connection Signaling server state Changes
     * @param state - Signaling Server State Change Event
     */
    handleSignalStateChange(state: Event) {
        Logger.Log(
            Logger.GetStackTrace(),
            'signaling state change: ' + state,
            6
        );
    }

    /**
     * Handle when the Ice Connection State Changes
     * @param state - Ice Connection State
     */
    handleIceConnectionStateChange(state: Event) {
        Logger.Log(
            Logger.GetStackTrace(),
            'ice connection state change: ' + state,
            6
        );
        this.onIceConnectionStateChange(state);
    }

    /**
     * Handle when the Ice Gathering State Changes
     * @param state - Ice Gathering State Change
     */
    handleIceGatheringStateChange(state: Event) {
        Logger.Log(
            Logger.GetStackTrace(),
            'ice gathering state change: ' + JSON.stringify(state),
            6
        );
    }

    /**
     * Activates the onTrack method
     * @param event - The webRtc track event
     */
    handleOnTrack(event: RTCTrackEvent) {
        this.onTrack(event);
    }

    /**
     * Activates the onPeerIceCandidate
     * @param event - The peer ice candidate
     */
    handleIceCandidate(event: RTCPeerConnectionIceEvent) {
        this.onPeerIceCandidate(event);
    }

    /**
     * Activates the onDataChannel
     * @param event - The peer's data channel
     */
    handleDataChannel(event: RTCDataChannelEvent) {
        this.onDataChannel(event);
    }

    /**
     * An override method for onTrack for use outside of the PeerConnectionController
     * @param trackEvent - The webRtc track event
     */
    // eslint-disable-next-line @typescript-eslint/no-unused-vars
    onTrack(trackEvent: RTCTrackEvent) {
        // Default Functionality: Do Nothing
    }

    /**
     * An override method for onIceConnectionStateChange for use outside of the PeerConnectionController
     * @param event - The webRtc iceconnectionstatechange event
     */
    // eslint-disable-next-line @typescript-eslint/no-unused-vars
    onIceConnectionStateChange(event: Event) {
        // Default Functionality: Do Nothing
    }

    /**
     * An override method for onPeerIceCandidate for use outside of the PeerConnectionController
     * @param peerConnectionIceEvent - The peer ice candidate
     */
    // eslint-disable-next-line @typescript-eslint/no-unused-vars
    onPeerIceCandidate(peerConnectionIceEvent: RTCPeerConnectionIceEvent) {
        // Default Functionality: Do Nothing
    }

    /**
     * An override method for onDataChannel for use outside of the PeerConnectionController
     * @param datachannelEvent - The peer's data channel
     */
    // eslint-disable-next-line @typescript-eslint/no-unused-vars
    onDataChannel(datachannelEvent: RTCDataChannelEvent) {
        // Default Functionality: Do Nothing
    }

    /**
     * Setup tracks on the RTC Peer Connection
     * @param useMic - is mic in use
     */
    async setupTransceiversAsync(useMic: boolean) {
        const hasTransceivers =
            this.peerConnection?.getTransceivers().length > 0;

        // Setup a transceiver for getting UE video
        this.peerConnection?.addTransceiver('video', { direction: 'recvonly' });

        // We can only set preferrec codec on Chrome
        if (RTCRtpReceiver.getCapabilities && this.preferredCodec != '') {
            for (const transceiver of this.peerConnection?.getTransceivers() ?? []) {
<<<<<<< HEAD
                if (RTCUtils.canTransceiverReceiveVideo(transceiver)) {
=======
                if (
                    transceiver &&  
                    transceiver.receiver &&
                    transceiver.receiver.track &&
                    transceiver.receiver.track.kind === 'video' &&
                    // As of 06/2023, FireFox has added RTCRtpReceiver.getCapabilities, but hasn't added the ability to set codec preferences
                    transceiver.setCodecPreferences
                ) {
>>>>>>> 19438d86
                    const preferredRTPCodec = this.preferredCodec.split(' ');
                    const codecs = [
                        {
                            mimeType:
                                'video/' + preferredRTPCodec[0] /* Name */,
                            clockRate: 90000,
                            sdpFmtpLine: preferredRTPCodec[1] /* sdpFmtpLine */
                                ? preferredRTPCodec[1]
                                : ''
                        }
                    ];

                    this.config
                        .getSettingOption(OptionParameters.PreferredCodec)
                        .options.filter((option) => {
                            // Remove the preferred codec from the list of possible codecs as we've set it already
                            return option != this.preferredCodec;
                        })
                        .forEach((option) => {
                            // Ammend the rest of the browsers supported codecs
                            const altCodec = option.split(' ');
                            codecs.push({
                                mimeType: 'video/' + altCodec[0] /* Name */,
                                clockRate: 90000,
                                sdpFmtpLine: altCodec[1] /* sdpFmtpLine */
                                    ? altCodec[1]
                                    : ''
                            });
                        });

                    for (const codec of codecs) {
                        if (codec.sdpFmtpLine === '') {
                            // We can't dynamically add members to the codec, so instead remove the field if it's empty
                            delete codec.sdpFmtpLine;
                        }
                    }

                    transceiver.setCodecPreferences(codecs);
                }
            }
        }

        // Setup a transceiver for sending mic audio to UE and receiving audio from UE
        if (!useMic) {
            this.peerConnection?.addTransceiver('audio', {
                direction: 'recvonly'
            });
        } else {
            // set the audio options based on mic usage
            const audioOptions = {
                autoGainControl: false,
                channelCount: 1,
                echoCancellation: false,
                latency: 0,
                noiseSuppression: false,
                sampleRate: 48000,
                sampleSize: 16,
                volume: 1.0
            }

            // set the media send options
            const mediaSendOptions: MediaStreamConstraints = {
                video: false,
                audio: audioOptions
            };

            // Note using mic on android chrome requires SSL or chrome://flags/ "unsafely-treat-insecure-origin-as-secure"
            const stream = await navigator.mediaDevices.getUserMedia(
                mediaSendOptions
            );
            if (stream) {
                if (hasTransceivers) {
                    for (const transceiver of this.peerConnection?.getTransceivers() ?? []) {
                        if (RTCUtils.canTransceiverReceiveAudio(transceiver)) {
                            for (const track of stream.getTracks()) {
                                if (track.kind && track.kind == 'audio') {
                                    transceiver.sender.replaceTrack(track);
                                    transceiver.direction = 'sendrecv';
                                }
                            }
                        }
                    }
                } else {
                    for (const track of stream.getTracks()) {
                        if (track.kind && track.kind == 'audio') {
                            this.peerConnection?.addTransceiver(track, {
                                direction: 'sendrecv'
                            });
                        }
                    }
                }
            } else {
                this.peerConnection?.addTransceiver('audio', {
                    direction: 'recvonly'
                });
            }
        }
    }

    /**
     * And override event for when the video stats are fired
     * @param event - Aggregated Stats
     */
    // eslint-disable-next-line @typescript-eslint/no-unused-vars
    onVideoStats(event: AggregatedStats) {
        // Default Functionality: Do Nothing
    }

    /**
     * Event to send the RTC offer to the Signaling server
     * @param offer - RTC Offer
     */
    // eslint-disable-next-line @typescript-eslint/no-unused-vars
    onSendWebRTCOffer(offer: RTCSessionDescriptionInit) {
        // Default Functionality: Do Nothing
    }

    /**
     * Event to send the RTC Answer to the Signaling server
     * @param answer - RTC Answer
     */
    // eslint-disable-next-line @typescript-eslint/no-unused-vars
    onSendWebRTCAnswer(answer: RTCSessionDescriptionInit) {
        // Default Functionality: Do Nothing
    }

    /**
     * An override for showing the Peer connection connecting Overlay
     */
    showTextOverlayConnecting() {
        // Default Functionality: Do Nothing
    }

    /**
     * An override for showing the Peer connection Failed overlay
     */
    showTextOverlaySetupFailure() {
        // Default Functionality: Do Nothing
    }

    parseAvailableCodecs(
        rtcSessionDescription: RTCSessionDescriptionInit
    ): Array<string> {
        // No point in updating the available codecs if on FF
        if (!RTCRtpReceiver.getCapabilities)
            return ['Only available on Chrome'];

        const ueSupportedCodecs: Array<string> = [];
        const sections = splitSections(rtcSessionDescription.sdp);
        // discard the session information as we only want media related info
        sections.shift();
        sections.forEach((mediaSection) => {
            const { codecs } = parseRtpParameters(mediaSection);
            // Filter only for VPX / H26X / AV1
            const matcher = /(VP\d|H26\d|AV1).*/;
            codecs.forEach((c) => {
                const str =
                    c.name +
                    ' ' +
                    Object.keys(c.parameters || {})
                        .map((p) => p + '=' + c.parameters[p])
                        .join(';');
                const match = matcher.exec(str);
                if (match !== null) {
                    if (c.name == 'VP9') {
                        // UE answers don't specify profile but we know we want profile 0
                        c.parameters = {
                            'profile-id': '0'
                        };
                    }
                    const codecStr: string =
                        c.name +
                        ' ' +
                        Object.keys(c.parameters || {})
                            .map((p) => p + '=' + c.parameters[p])
                            .join(';');
                    ueSupportedCodecs.push(codecStr);
                }
            });
        });

        return ueSupportedCodecs;
    }
}<|MERGE_RESOLUTION|>--- conflicted
+++ resolved
@@ -369,9 +369,6 @@
         // We can only set preferrec codec on Chrome
         if (RTCRtpReceiver.getCapabilities && this.preferredCodec != '') {
             for (const transceiver of this.peerConnection?.getTransceivers() ?? []) {
-<<<<<<< HEAD
-                if (RTCUtils.canTransceiverReceiveVideo(transceiver)) {
-=======
                 if (
                     transceiver &&  
                     transceiver.receiver &&
@@ -380,7 +377,6 @@
                     // As of 06/2023, FireFox has added RTCRtpReceiver.getCapabilities, but hasn't added the ability to set codec preferences
                     transceiver.setCodecPreferences
                 ) {
->>>>>>> 19438d86
                     const preferredRTPCodec = this.preferredCodec.split(' ');
                     const codecs = [
                         {
