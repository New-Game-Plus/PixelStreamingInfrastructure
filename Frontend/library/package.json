--- conflicted
+++ resolved
@@ -1,24 +1,13 @@
 {
-<<<<<<< HEAD
-    "name": "@epicgames-ps/lib-pixelstreamingfrontend-dev",
-    "version": "0.1.1",
-=======
     "name": "@epicgames-ps/lib-pixelstreamingfrontend-ue5.2",
-    "version": "0.0.1",
->>>>>>> 864c0f4d
+    "version": "0.0.2",
     "description": "Frontend library for Pixel Streaming",
     "main": "dist/lib-pixelstreamingfrontend.js",
     "types": "types/pixelstreamingfrontend.d.ts",
     "scripts": {
         "compile": "tsc --build --clean && tsc",
-<<<<<<< HEAD
         "build": "npx webpack --config webpack.prod.js",
         "build-dev": "npx webpack --config webpack.dev.js",
-=======
-        "build": "npm run build-webpack",
-        "build-webpack": "npx webpack --config webpack.prod.js",
-        "build-webpack-dev": "npx webpack --config webpack.dev.js",
->>>>>>> 864c0f4d
         "lint": "eslint . --ext .js,.jsx,.ts,.tsx",
         "spellcheck": "cspell \"{README.md,.github/*.md,src/**/*.ts}\""
     },
